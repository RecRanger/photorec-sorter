# Sort files recovered by Photorec

<<<<<<< HEAD
Photorec does a great job when recovering deleted files, but the result is a huge, unsorted, unnamed amount of files. Particularly for external hard drives that serve as a backup of all your personal data, sorting them is a tedious job.

This program helps you sort the files that Photorec recovers. First, the **files are sorted into folders by their file extensions**. Second, **JPGs** are then further sorted **by the year they were taken** and **by the event as part of which they were taken**. An event is defined as a 4-day time span in which photos were taken, though this can be changed - see *"Adjust event distance"*. If no date from the past can be detected, these JPGs are put into one folder to be sorted manually.
=======
Photorec does a great job when recovering deleted files. But the result is a huge, unsorted, unnamed amount of files. Especially for external hard drives serving as backup of all the personal data, sorting them is an endless job.

This program sPRF helps you sorting your files. First of all, the **files are copied to own folders for each file type**. Second, **jpgs are distinguished by the year, and optionally by month as well** when they have been taken **and by the event**. We thereby define an event as a time span during them photos are taken. It has a delta of 4 days without a photo to another event. If no date from the past can be detected, these jpgs are put into one folder to be sorted manually.
>>>>>>> f59c7bf8

## Origin and Credits

This is a fork of tfrdidi's [much-improved fork](https://github.com/tfrdidi/sort-PhotorecRecoveredFiles) of Chris Masterson's [sort-PhotorecRecoveredFiles](https://github.com/ChrisMagnuson/sort-PhotorecRecoveredFiles). The code of this version is unchanged from tifrdidi's version, and was created purely for the purpose of enabling issue tracking and logging the issues I've come across during usage in the hope that someone more adept than me at Python either fix them or contribute to them. The bulk of this readme was also written by tfrdidi, and I improved the English slightly for the purpose of making it clearer.

## Installation

First install the package [exifread](https://pypi.python.org/pypi/ExifRead):

```pip install exifread```

## Run the sorter

Then run the sorter:

```python recovery.py <path to files recovered by Photorec> <destination>```

This copies the recovered files to their file type folder in the destination directory. The recovered files are not modified. If a file already exists in the destination directory, it is skipped. This means that the program can be interrupted with Ctrl+C and then continued at a later point by running it again.

<<<<<<< HEAD
The first output of the programm is the number of files to copy. Counting them may take anything from a few minutes to a few hours depending on the amount of recovered files. After that, the program will output feedback every ~2000 processed files.
=======
The first output of the programm is the number of files to copy. To count them might take some minutes depending on the amount of recovered files. Afterwareds you get some feedback on the processed files.

### Parameters

For an overview of all arguments, run with the `-h` option: ```python recovery.py -h```.

#### Max numbers of files per folder
>>>>>>> f59c7bf8

All directories contain a maximum of 500 files by default. If there are more for a file type, numbered subdirectories are created. If you want another file-limit, e.g. 1000, pass that number as the third parameter when running the program:

```python recovery.py <path to files recovered by Photorec> <destination> -n1000```

#### Folder for each month

sPRF usually sorts your photos by year:

```
destination
|- 2015
    |- 1.jpg
    |- 2.jpg
    |- ...
|- 2016
    |- ...
```

Sometimes you might want to sort each year by month:

```python recovery.py <path to files recovered by Photorec> <destination> -m```

Now you get:

```
destination
|- 2015
    |- 1
      |- 1.jpg
      |- 2.jpg
    |- 2
      |- 3.jpg
      |- 4.jpg
    |- ...
|- 2016
    |- ...
```

#### Keep original filenames

Use the -k parameter to keep the original filenames:

```python recovery.py <path to files recovered by Photorec> <destination> -k```

<<<<<<< HEAD
## Adjust event distance

By default, an event is defined as a 4-day time span in which photos have been taken. If you want to reduce or increase this, simply adjust the variable ```minEventDelta``` in ```jpgHelper.py```. This variable contains the delta between events in seconds. 
=======

#### Adjust event distance

For the case you want to reduce or increase the timespan between events, simply use the parameter -d. The default is 4:
```python recovery.py <path to files recovered by Photorec> <destination> -d10```
>>>>>>> f59c7bf8
<|MERGE_RESOLUTION|>--- conflicted
+++ resolved
@@ -1,14 +1,8 @@
 # Sort files recovered by Photorec
 
-<<<<<<< HEAD
-Photorec does a great job when recovering deleted files, but the result is a huge, unsorted, unnamed amount of files. Particularly for external hard drives that serve as a backup of all your personal data, sorting them is a tedious job.
-
-This program helps you sort the files that Photorec recovers. First, the **files are sorted into folders by their file extensions**. Second, **JPGs** are then further sorted **by the year they were taken** and **by the event as part of which they were taken**. An event is defined as a 4-day time span in which photos were taken, though this can be changed - see *"Adjust event distance"*. If no date from the past can be detected, these JPGs are put into one folder to be sorted manually.
-=======
 Photorec does a great job when recovering deleted files. But the result is a huge, unsorted, unnamed amount of files. Especially for external hard drives serving as backup of all the personal data, sorting them is an endless job.
 
 This program sPRF helps you sorting your files. First of all, the **files are copied to own folders for each file type**. Second, **jpgs are distinguished by the year, and optionally by month as well** when they have been taken **and by the event**. We thereby define an event as a time span during them photos are taken. It has a delta of 4 days without a photo to another event. If no date from the past can be detected, these jpgs are put into one folder to be sorted manually.
->>>>>>> f59c7bf8
 
 ## Origin and Credits
 
@@ -18,31 +12,27 @@
 
 First install the package [exifread](https://pypi.python.org/pypi/ExifRead):
 
-```pip install exifread```
+`pip install exifread`
 
 ## Run the sorter
 
 Then run the sorter:
 
-```python recovery.py <path to files recovered by Photorec> <destination>```
+`python recovery.py <path to files recovered by Photorec> <destination>`
 
 This copies the recovered files to their file type folder in the destination directory. The recovered files are not modified. If a file already exists in the destination directory, it is skipped. This means that the program can be interrupted with Ctrl+C and then continued at a later point by running it again.
 
-<<<<<<< HEAD
-The first output of the programm is the number of files to copy. Counting them may take anything from a few minutes to a few hours depending on the amount of recovered files. After that, the program will output feedback every ~2000 processed files.
-=======
 The first output of the programm is the number of files to copy. To count them might take some minutes depending on the amount of recovered files. Afterwareds you get some feedback on the processed files.
 
 ### Parameters
 
-For an overview of all arguments, run with the `-h` option: ```python recovery.py -h```.
+For an overview of all arguments, run with the `-h` option: `python recovery.py -h`.
 
 #### Max numbers of files per folder
->>>>>>> f59c7bf8
 
 All directories contain a maximum of 500 files by default. If there are more for a file type, numbered subdirectories are created. If you want another file-limit, e.g. 1000, pass that number as the third parameter when running the program:
 
-```python recovery.py <path to files recovered by Photorec> <destination> -n1000```
+`python recovery.py <path to files recovered by Photorec> <destination> -n1000`
 
 #### Folder for each month
 
@@ -60,7 +50,7 @@
 
 Sometimes you might want to sort each year by month:
 
-```python recovery.py <path to files recovered by Photorec> <destination> -m```
+`python recovery.py <path to files recovered by Photorec> <destination> -m`
 
 Now you get:
 
@@ -82,16 +72,9 @@
 
 Use the -k parameter to keep the original filenames:
 
-```python recovery.py <path to files recovered by Photorec> <destination> -k```
-
-<<<<<<< HEAD
-## Adjust event distance
-
-By default, an event is defined as a 4-day time span in which photos have been taken. If you want to reduce or increase this, simply adjust the variable ```minEventDelta``` in ```jpgHelper.py```. This variable contains the delta between events in seconds. 
-=======
+`python recovery.py <path to files recovered by Photorec> <destination> -k`
 
 #### Adjust event distance
 
 For the case you want to reduce or increase the timespan between events, simply use the parameter -d. The default is 4:
-```python recovery.py <path to files recovered by Photorec> <destination> -d10```
->>>>>>> f59c7bf8
+`python recovery.py <path to files recovered by Photorec> <destination> -d10`
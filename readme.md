--- conflicted
+++ resolved
@@ -73,10 +73,8 @@
 #### Adjust event distance
 
 For the case you want to reduce or increase the timespan between events, simply use the parameter -d. The default is 4:
-<<<<<<< HEAD
+
 ```python recovery.py <path to files recovered by Photorec> <destination> -d10```
-
-
 
 #### Rename jpg-files with ```<Date>_<Time>``` from EXIF data if possible
 
@@ -96,7 +94,4 @@
 20210122_145205(2).jpg
 20210122_145813.jpg
 20210122_153155.jpg
-```
-=======
-`python recovery.py <path to files recovered by Photorec> <destination> -d10`
->>>>>>> a7549b3a
+```